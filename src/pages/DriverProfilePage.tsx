--- conflicted
+++ resolved
@@ -31,8 +31,6 @@
   DriverDailyReport,
   DriverProfile
 } from '../types/driver';
-<<<<<<< HEAD
-=======
 
 type ChecklistStatus = 'ok' | 'attention' | 'na';
 
@@ -162,7 +160,6 @@
   title: string;
   items: TemplateSectionItem[];
 }
->>>>>>> a990f990
 
 function buildTemplateSections(state: Record<ChecklistItemId, ChecklistStatus>): TemplateSection[] {
   return checklistSections.map(section => ({
