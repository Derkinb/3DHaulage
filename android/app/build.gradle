--- conflicted
+++ resolved
@@ -1,19 +1,11 @@
 apply plugin: 'com.android.application'
 
 android {
-<<<<<<< HEAD
-  namespace "com.threedhaulage.app"         // <-- zostaw swoją nazwę pakietu
-  compileSdkVersion rootProject.ext.compileSdkVersion                         // <-- WPROST, bez zmiennych
-
-  defaultConfig {
-    applicationId "com.threedhaulage.app"    // <-- twoje applicationId
-=======
   namespace "com.threedhaulage.app"     // <-- zostaw swoją nazwę pakietu
   compileSdkVersion rootProject.ext.compileSdkVersion
 
   defaultConfig {
     applicationId "com.threedhaulage.app"  // <-- twoje applicationId
->>>>>>> eb177897
     minSdkVersion rootProject.ext.minSdkVersion
     targetSdkVersion rootProject.ext.targetSdkVersion
     versionCode 1
